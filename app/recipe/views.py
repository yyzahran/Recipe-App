"""Views for the recipe api"""

from drf_spectacular.utils import (
    extend_schema_view,
    extend_schema,
    OpenApiParameter,
    OpenApiTypes,
)

from rest_framework import (
    viewsets,
<<<<<<< HEAD
    mixins,
    status
)

from rest_framework.decorators import action
from rest_framework.response import Response
=======
    mixins)

>>>>>>> 82a46d56
from rest_framework.authentication import TokenAuthentication
from rest_framework.permissions import IsAuthenticated

from recipe import serializers

from core.models import (
    Ingredient,
    Tag,
    Recipe
)


@extend_schema_view(
    list=extend_schema(
        parameters=[
            OpenApiParameter(
                'tags',
                OpenApiTypes.STR,
                description='Comma-separated list of tag IDs to filter'
            ),
            OpenApiParameter(
                'ingredients',
                OpenApiTypes.STR,
                description='Comma-separated list of ingredient IDs to filter'
            )
        ]
    )
)
class RecipeViewSet(viewsets.ModelViewSet):
    """View to manage recipe APIs"""
    serializer_class = serializers.RecipeDetailSerializer
    queryset = Recipe.objects.all()
    authentication_classes = [TokenAuthentication]
    permission_classes = [IsAuthenticated]

    def _params_to_ints(self, qs):
        """Converts a list of strings to integers"""
        ints = [int(str_id) for str_id in qs.split(',')]
        return ints

    def get_queryset(self):
        """Retrieve recipes for authenticated user"""
        tags = self.request.query_params.get('tags')
        ingredients = self.request.query_params.get('ingredients')
        queryset = self.queryset
        if tags:
            tag_ids = self._params_to_ints(tags)
            queryset = queryset.filter(tags__id__in=tag_ids)
        if ingredients:
            ingredient_ids = self._params_to_ints(ingredients)
            queryset = queryset.filter(ingredients__id__in=ingredient_ids)

        return queryset.filter(
            user=self.request.user).order_by('-id').distinct()

    def get_serializer_class(self):
        """Return the serializer class for a request"""
        if self.action == 'list':
            return serializers.RecipeSerializer
        return self.serializer_class

    def perform_create(self, serializer):
        """Create a new recipe"""
        serializer.save(user=self.request.user)


@extend_schema_view(
    list=extend_schema(
        parameters=[OpenApiParameter(
            'assigned_only',
            OpenApiTypes.INT, enum=[0, 1],
            description='Filter by tags or ingredients assigned to recipes'
        )
        ]
    )
)
class BaseRecipeAttributesViewSet(mixins.UpdateModelMixin,
                                  mixins.DestroyModelMixin,
                                  mixins.ListModelMixin,
                                  viewsets.GenericViewSet):
    """Base view set for recipe attributes """

    authentication_classes = [TokenAuthentication]
    permission_classes = [IsAuthenticated]

    def get_queryset(self):
        """Filters queryset to the authenticated user"""
        assigned_only = bool(
            int(self.request.query_params.get('assigned_only', 0))
        )
        queryset = self.queryset
        if assigned_only:
            queryset = queryset.filter(recipe__isnull=False)

        return queryset.filter(
            user=self.request.user).order_by('-name').distinct()


class TagViewSet(BaseRecipeAttributesViewSet):
    """Manage tags in the database"""
    serializer_class = serializers.TagSerializer
    queryset = Tag.objects.all()


class IngredientViewSet(BaseRecipeAttributesViewSet):
    """Manage ingredients in the database"""
    serializer_class = serializers.IngredientSerializer
    queryset = Ingredient.objects.all()<|MERGE_RESOLUTION|>--- conflicted
+++ resolved
@@ -9,17 +9,13 @@
 
 from rest_framework import (
     viewsets,
-<<<<<<< HEAD
     mixins,
     status
 )
 
 from rest_framework.decorators import action
 from rest_framework.response import Response
-=======
-    mixins)
 
->>>>>>> 82a46d56
 from rest_framework.authentication import TokenAuthentication
 from rest_framework.permissions import IsAuthenticated
 
